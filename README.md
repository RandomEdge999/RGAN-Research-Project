# RGAN: Noise-Resilient Time-Series Forecasting with an LSTM Regression-GAN

This repository implements the end-to-end pipeline described in the accompanying research draft for **Regression-GAN (R-GAN)** time-series forecasting. The workflow faithfully mirrors the instructor's original R prototype while extending it with:

<<<<<<< HEAD
- ✅ **Generator/Discriminator inspection** – Experiment runs capture layer-by-layer descriptions and key hyperparameters.
- ✅ **Expanded metrics** – RMSE, MSE, MAE, and bias for R-GAN, an LSTM baseline, and a naïve persistence model.
- ✅ **Professor-required figures** – Matching plots for each single model, bar charts for model comparison, the original naïve baseline graphic, classical ETS/ARIMA curves, and learning curves as the sample size grows.
- ✅ **Noise robustness** – Automatic evaluation with Gaussian noise injected into the test windows.
- ✅ **Camera-ready paper builder** – Injects every figure, the R-GAN architecture, and an error table into the LaTeX template.

The tooling handles data loading, resampling, interpolation, feature standardisation, sliding-window generation (with optional covariates), GAN/LSTM training with early stopping, optional hyperparameter tuning, and report generation.
=======
- **Generator/Discriminator inspection** – Experiment runs capture layer-by-layer descriptions and key hyperparameters.
- **Expanded metrics** – RMSE, MSE, MAE, and bias for R-GAN, an LSTM baseline, and a naïve persistence model.
- **Professor-required figures** – Matching plots for each single model, bar charts for model comparison, the original naïve baseline graphic, classical ETS/ARIMA curves, and learning curves as the sample size grows.
- **Noise robustness** – Automatic evaluation with Gaussian noise injected into the test windows.
- **Camera-ready paper builder** – Injects every figure, the R-GAN architecture, and an error table into the LaTeX template.

The tooling handles data loading, resampling, interpolation, feature standardisation, sliding-window generation (with optional covariates), GAN/LSTM training with early stopping, automatic tuning, and report generation.
>>>>>>> eda7de7a

---

## Quick Start

### 1. Create an environment and install dependencies

<details>
<summary><strong>Windows (PowerShell / PyCharm)</strong></summary>

```powershell
python -m venv .venv
.\.venv\Scripts\activate
pip install -r requirements.txt
```
</details>

<details>
<summary><strong>macOS / Linux (bash / zsh)</strong></summary>

```bash
python3 -m venv .venv
source .venv/bin/activate
pip install -r requirements.txt
```
</details>

### 2. Run an experiment

```bash
python run_experiment.py \
  --csv ./path/to/YourData.csv \
  --target auto --time_col auto \
  --L 24 --H 12 --epochs 40 --batch_size 64 \
<<<<<<< HEAD
  --results_dir ./results
=======
  --tune true --results_dir ./results
>>>>>>> eda7de7a
```

Key command-line options:

| Flag | Description |
| ---- | ----------- |
<<<<<<< HEAD
| `--tune` | Enable the grid-search over generator/discriminator units and λ. Pair with `--tune_csv` to tune on a different dataset. |
| `--g_layers`, `--d_layers` | Number of stacked LSTM layers in the generator/discriminator. |
| `--g_activation`, `--g_recurrent_activation`, `--g_dense_activation` | Generator LSTM/Dense activations. |
| `--d_activation`, `--d_recurrent_activation` | Discriminator LSTM activations. |
| `--curve_steps`, `--curve_min_frac`, `--curve_epochs` | Control learning-curve generation across increasing sample sizes (disabled when `--curve_steps 0`). |
| `--train_ratio`, `--resample`, `--agg` | Temporal split and optional resampling strategy. |
| `--results_dir` | Output directory for metrics, models, and figures (default: `./results`). |

Learning-curve analysis is opt-in. Specify `--curve_steps N` (e.g. `--curve_steps 4`) to train at progressively larger sample sizes.
=======
| `--tune [true|false]` | Grid-search generator/discriminator units and λ. Use `--tune_csv` to tune on a different dataset. |
| `--g_layers`, `--d_layers` | Number of stacked LSTM layers in the generator/discriminator. |
| `--g_activation`, `--g_recurrent_activation`, `--g_dense_activation` | Generator LSTM/Dense activations. |
| `--d_activation`, `--d_recurrent_activation` | Discriminator LSTM activations. |
| `--curve_steps`, `--curve_min_frac`, `--curve_epochs` | Control learning-curve generation across increasing sample sizes. |
| `--train_ratio`, `--resample`, `--agg` | Temporal split and optional resampling strategy. |
| `--results_dir` | Output directory for metrics, models, and figures (default: `./results`). |

Learning-curve analysis (sample-size sweeps) is enabled by default. Disable it by setting `--curve_steps 0` if you need a minimal run.
>>>>>>> eda7de7a

### 3. Build the paper

```bash
python papers/build_paper.py --metrics ./results/metrics.json --out ./results/research_paper.tex
```

The generated TeX document embeds every figure (naïve baseline, neural models, bar charts, classical baselines, learning curves) and summarises the R-GAN architecture plus the RMSE/MSE/Bias table requested by the professor.

---

## How it works

1. **Data preparation** – `src/mit_rgan/data.py` automatically locates the target, converts recognised time columns, optionally resamples, fills gaps via interpolation, and standardises numeric fields (with covariates kept for the GAN input).
2. **Windowing** – Sliding windows are produced with or without covariates (`make_windows_univariate` / `make_windows_with_covariates`).
3. **Model training** –
   - `build_generator` / `build_discriminator` construct configurable LSTM stacks.
   - `train_rgan_keras` optimises the adversarial + regression objectives with label smoothing, gradient clipping, and validation-based early stopping.
   - `train_lstm_supervised` serves as a direct supervised baseline.
   - `naive_baseline` provides the persistence comparison and powers the naïve figure.
4. **Diagnostics** – `run_experiment.py` computes clean train/test statistics (RMSE, MSE, MAE, Bias) for every model, evaluates robustness on noisy inputs, plots comparison bar charts, generates learning curves, and records ETS/ARIMA baselines via `classical_curves_vs_samples` when `statsmodels` is available.
5. **Reporting** – `metrics.json` aggregates every metric, figure path, and architecture description so the LaTeX builder can inject them directly. `papers/template.tex` references these fields to create the final paper.

---

## Outputs

Running `run_experiment.py` populates the chosen `--results_dir` with:

- `metrics.json` – central log containing dataset metadata, train/test/noisy metrics, architecture summaries, learning-curve values, and classical baseline scores.
<<<<<<< HEAD
- `tuning_results.csv` – grid-search results (present when `--tune` is supplied).
=======
- `tuning_results.csv` – grid-search results (present when `--tune true`).
>>>>>>> eda7de7a
- Figures required by the professor:
  - `rgan_train_test_rmse_vs_epochs.png`
  - `lstm_train_test_rmse_vs_epochs.png`
  - `naive_train_test_rmse_vs_epochs.png`
  - `models_test_error.png` / `models_train_error.png`
  - `classical_error_vs_samples.png` (when ETS/ARIMA fits succeed)
  - `ml_error_vs_samples.png` (learning curves for R-GAN, LSTM, Naïve)
- `research_paper.tex` – complete LaTeX manuscript produced by `papers/build_paper.py`.

---

## Troubleshooting

- **`ModuleNotFoundError: No module named 'src'`** – ensure you execute `run_experiment.py` from the repository root so that `src/` is importable (or prepend the repo path to `sys.path`).
- **Statsmodels not installed** – `classical_curves_vs_samples` silently skips ETS/ARIMA when `statsmodels` is unavailable. Install the dependency via `pip install statsmodels` to obtain the classical plots.
- **Long pause before epochs print** – the first log appears after epoch 1. Reduce `--epochs`, shrink `--L/--H`, or disable tuning/learning curves for faster iteration.
- **Insufficient data for windows** – ensure your CSV has at least `L + H` observations after cleaning; otherwise, adjust the window sizes.

For reproducibility and ethics considerations, refer to `papers/` and the notes embedded in the generated LaTeX document.<|MERGE_RESOLUTION|>--- conflicted
+++ resolved
@@ -2,23 +2,13 @@
 
 This repository implements the end-to-end pipeline described in the accompanying research draft for **Regression-GAN (R-GAN)** time-series forecasting. The workflow faithfully mirrors the instructor's original R prototype while extending it with:
 
-<<<<<<< HEAD
-- ✅ **Generator/Discriminator inspection** – Experiment runs capture layer-by-layer descriptions and key hyperparameters.
-- ✅ **Expanded metrics** – RMSE, MSE, MAE, and bias for R-GAN, an LSTM baseline, and a naïve persistence model.
-- ✅ **Professor-required figures** – Matching plots for each single model, bar charts for model comparison, the original naïve baseline graphic, classical ETS/ARIMA curves, and learning curves as the sample size grows.
-- ✅ **Noise robustness** – Automatic evaluation with Gaussian noise injected into the test windows.
-- ✅ **Camera-ready paper builder** – Injects every figure, the R-GAN architecture, and an error table into the LaTeX template.
-
-The tooling handles data loading, resampling, interpolation, feature standardisation, sliding-window generation (with optional covariates), GAN/LSTM training with early stopping, optional hyperparameter tuning, and report generation.
-=======
 - **Generator/Discriminator inspection** – Experiment runs capture layer-by-layer descriptions and key hyperparameters.
 - **Expanded metrics** – RMSE, MSE, MAE, and bias for R-GAN, an LSTM baseline, and a naïve persistence model.
 - **Professor-required figures** – Matching plots for each single model, bar charts for model comparison, the original naïve baseline graphic, classical ETS/ARIMA curves, and learning curves as the sample size grows.
 - **Noise robustness** – Automatic evaluation with Gaussian noise injected into the test windows.
 - **Camera-ready paper builder** – Injects every figure, the R-GAN architecture, and an error table into the LaTeX template.
 
-The tooling handles data loading, resampling, interpolation, feature standardisation, sliding-window generation (with optional covariates), GAN/LSTM training with early stopping, automatic tuning, and report generation.
->>>>>>> eda7de7a
+The tooling handles data loading, resampling, interpolation, feature standardisation, sliding-window generation (with optional covariates), GAN/LSTM training with early stopping, optional hyperparameter tuning, and report generation.
 
 ---
 
@@ -53,18 +43,13 @@
   --csv ./path/to/YourData.csv \
   --target auto --time_col auto \
   --L 24 --H 12 --epochs 40 --batch_size 64 \
-<<<<<<< HEAD
   --results_dir ./results
-=======
-  --tune true --results_dir ./results
->>>>>>> eda7de7a
 ```
 
 Key command-line options:
 
 | Flag | Description |
 | ---- | ----------- |
-<<<<<<< HEAD
 | `--tune` | Enable the grid-search over generator/discriminator units and λ. Pair with `--tune_csv` to tune on a different dataset. |
 | `--g_layers`, `--d_layers` | Number of stacked LSTM layers in the generator/discriminator. |
 | `--g_activation`, `--g_recurrent_activation`, `--g_dense_activation` | Generator LSTM/Dense activations. |
@@ -74,17 +59,6 @@
 | `--results_dir` | Output directory for metrics, models, and figures (default: `./results`). |
 
 Learning-curve analysis is opt-in. Specify `--curve_steps N` (e.g. `--curve_steps 4`) to train at progressively larger sample sizes.
-=======
-| `--tune [true|false]` | Grid-search generator/discriminator units and λ. Use `--tune_csv` to tune on a different dataset. |
-| `--g_layers`, `--d_layers` | Number of stacked LSTM layers in the generator/discriminator. |
-| `--g_activation`, `--g_recurrent_activation`, `--g_dense_activation` | Generator LSTM/Dense activations. |
-| `--d_activation`, `--d_recurrent_activation` | Discriminator LSTM activations. |
-| `--curve_steps`, `--curve_min_frac`, `--curve_epochs` | Control learning-curve generation across increasing sample sizes. |
-| `--train_ratio`, `--resample`, `--agg` | Temporal split and optional resampling strategy. |
-| `--results_dir` | Output directory for metrics, models, and figures (default: `./results`). |
-
-Learning-curve analysis (sample-size sweeps) is enabled by default. Disable it by setting `--curve_steps 0` if you need a minimal run.
->>>>>>> eda7de7a
 
 ### 3. Build the paper
 
@@ -115,11 +89,7 @@
 Running `run_experiment.py` populates the chosen `--results_dir` with:
 
 - `metrics.json` – central log containing dataset metadata, train/test/noisy metrics, architecture summaries, learning-curve values, and classical baseline scores.
-<<<<<<< HEAD
 - `tuning_results.csv` – grid-search results (present when `--tune` is supplied).
-=======
-- `tuning_results.csv` – grid-search results (present when `--tune true`).
->>>>>>> eda7de7a
 - Figures required by the professor:
   - `rgan_train_test_rmse_vs_epochs.png`
   - `lstm_train_test_rmse_vs_epochs.png`
